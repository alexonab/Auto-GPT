import json
from typing import Any, Dict, Union
from call_ai_function import call_ai_function
from config import Config
from json_utils import correct_json

cfg = Config()

JSON_SCHEMA = """
{
    "command": {
        "name": "command name",
        "args":{
            "arg name": "value"
        }
    },
    "thoughts":
    {
        "text": "thought",
        "reasoning": "reasoning",
        "plan": "- short bulleted\n- list that conveys\n- long-term plan",
        "criticism": "constructive self-criticism",
        "speak": "thoughts summary to say to user"
    }
}
"""


def fix_and_parse_json(    
    json_str: str,
    try_to_fix_with_gpt: bool = True
) -> Union[str, Dict[Any, Any]]:
    """Fix and parse JSON string"""
    try:
        json_str = json_str.replace('\t', '')
        return json.loads(json_str)
    except json.JSONDecodeError as _:  # noqa: F841
        json_str = correct_json(json_str)
        try:
            return json.loads(json_str)
        except json.JSONDecodeError as _:  # noqa: F841
            pass
    # Let's do something manually:
    # sometimes GPT responds with something BEFORE the braces:
    # "I'm sorry, I don't understand. Please try again."
    # {"text": "I'm sorry, I don't understand. Please try again.",
    #  "confidence": 0.0}
    # So let's try to find the first brace and then parse the rest
    #  of the string
    try:
        brace_index = json_str.index("{")
        json_str = json_str[brace_index:]
        last_brace_index = json_str.rindex("}")
        json_str = json_str[:last_brace_index+1]
        return json.loads(json_str)
    except json.JSONDecodeError as e:  # noqa: F841
        if try_to_fix_with_gpt:
            print("Warning: Failed to parse AI output, attempting to fix."
                  "\n If you see this warning frequently, it's likely that"
                  " your prompt is confusing the AI. Try changing it up"
                  " slightly.")
            # Now try to fix this up using the ai_functions
            ai_fixed_json = fix_json(json_str, JSON_SCHEMA, cfg.debug)
            if ai_fixed_json != "failed":
                return json.loads(ai_fixed_json)
            else:
                # This allows the AI to react to the error message,
                #   which usually results in it correcting its ways.
                print("Failed to fix ai output, telling the AI.")
                return json_str
        else:
            raise e


def fix_json(json_str: str, schema: str, debug=False) -> str:
    """Fix the given JSON string to make it parseable and fully complient with the provided schema."""
    # Try to fix the JSON using gpt:
    function_string = "def fix_json(json_str: str, schema:str=None) -> str:"
    args = [f"'''{json_str}'''", f"'''{schema}'''"]
<<<<<<< HEAD
    description_string = """Fixes the provided JSON string to make it parseable and fully complient with the provided schema.\n If an object or field specified in the schema isn't contained within the correct JSON, it is ommited.\n This function is brilliant at guessing when the format is incorrect."""
=======
    description_string = "Fixes the provided JSON string to make it parseable"\
        " and fully complient with the provided schema.\n If an object or"\
        " field specifed in the schema isn't contained within the correct"\
        " JSON, it is ommited.\n This function is brilliant at guessing"\
        " when the format is incorrect."
>>>>>>> a768dc2f

    # If it doesn't already start with a "`", add one:
    if not json_str.startswith("`"):
        json_str = "```json\n" + json_str + "\n```"
    result_string = call_ai_function(
        function_string, args, description_string, model=cfg.fast_llm_model
    )
    if debug:
        print("------------ JSON FIX ATTEMPT ---------------")
        print(f"Original JSON: {json_str}")
        print("-----------")
        print(f"Fixed JSON: {result_string}")
        print("----------- END OF FIX ATTEMPT ----------------")

    try:
        json.loads(result_string)  # just check the validity
        return result_string
    except:  # noqa: E722
        # Get the call stack:
        # import traceback
        # call_stack = traceback.format_exc()
        # print(f"Failed to fix JSON: '{json_str}' "+call_stack)
        return "failed"<|MERGE_RESOLUTION|>--- conflicted
+++ resolved
@@ -77,15 +77,11 @@
     # Try to fix the JSON using gpt:
     function_string = "def fix_json(json_str: str, schema:str=None) -> str:"
     args = [f"'''{json_str}'''", f"'''{schema}'''"]
-<<<<<<< HEAD
-    description_string = """Fixes the provided JSON string to make it parseable and fully complient with the provided schema.\n If an object or field specified in the schema isn't contained within the correct JSON, it is ommited.\n This function is brilliant at guessing when the format is incorrect."""
-=======
     description_string = "Fixes the provided JSON string to make it parseable"\
         " and fully complient with the provided schema.\n If an object or"\
-        " field specifed in the schema isn't contained within the correct"\
+        " field specified in the schema isn't contained within the correct"\
         " JSON, it is ommited.\n This function is brilliant at guessing"\
         " when the format is incorrect."
->>>>>>> a768dc2f
 
     # If it doesn't already start with a "`", add one:
     if not json_str.startswith("`"):
