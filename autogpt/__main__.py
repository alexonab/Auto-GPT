<<<<<<< HEAD
"""Main script for the autogpt package."""
import logging

from colorama import Fore

from autogpt.agent.agent import Agent
from autogpt.args import parse_arguments
from autogpt.commands.command import CommandRegistry
from autogpt.config import Config, check_openai_api_key
from autogpt.logs import logger
from autogpt.memory import get_memory

from autogpt.prompts.prompt import construct_main_ai_config
from autogpt.plugins import scan_plugins


# Load environment variables from .env file


def main() -> None:
    """Main function for the script"""
    cfg = Config()
    # TODO: fill in llm values here
    check_openai_api_key()
    parse_arguments()
    logger.set_level(logging.DEBUG if cfg.debug_mode else logging.INFO)
    cfg.set_plugins(scan_plugins(cfg, cfg.debug_mode))
    # Create a CommandRegistry instance and scan default folder
    command_registry = CommandRegistry()
    command_registry.import_commands("autogpt.commands.audio_text")
    command_registry.import_commands("autogpt.commands.evaluate_code")
    command_registry.import_commands("autogpt.commands.execute_code")
    command_registry.import_commands("autogpt.commands.file_operations")
    command_registry.import_commands("autogpt.commands.git_operations")
    command_registry.import_commands("autogpt.commands.google_search")
    command_registry.import_commands("autogpt.commands.image_gen")
    command_registry.import_commands("autogpt.commands.twitter")
    command_registry.import_commands("autogpt.commands.web_selenium")
    command_registry.import_commands("autogpt.commands.write_tests")
    command_registry.import_commands("autogpt.app")
    ai_name = ""
    ai_config = construct_main_ai_config()
    ai_config.command_registry = command_registry
    # print(prompt)
    # Initialize variables
    full_message_history = []
    next_action_count = 0
    # Make a constant:
    triggering_prompt = (
        "Determine which next command to use, and respond using the"
        " format specified above:"
    )
    # Initialize memory and make sure it is empty.
    # this is particularly important for indexing and referencing pinecone memory
    memory = get_memory(cfg, init=True)
    logger.typewriter_log(
        "Using memory of type:", Fore.GREEN, f"{memory.__class__.__name__}"
    )
    logger.typewriter_log("Using Browser:", Fore.GREEN, cfg.selenium_web_browser)
    system_prompt = ai_config.construct_full_prompt()
    if cfg.debug_mode:
        logger.typewriter_log("Prompt:", Fore.GREEN, system_prompt)
    agent = Agent(
        ai_name=ai_name,
        memory=memory,
        full_message_history=full_message_history,
        next_action_count=next_action_count,
        command_registry=command_registry,
        config=ai_config,
        system_prompt=system_prompt,
        triggering_prompt=triggering_prompt,
    )
    agent.start_interaction_loop()

=======
"""Auto-GPT: A GPT powered AI Assistant"""
import autogpt.cli
>>>>>>> 8020eaa2

if __name__ == "__main__":
    autogpt.cli.main()<|MERGE_RESOLUTION|>--- conflicted
+++ resolved
@@ -1,4 +1,10 @@
-<<<<<<< HEAD
+"""Auto-GPT: A GPT powered AI Assistant"""
+import autogpt.cli
+
+if __name__ == "__main__":
+    autogpt.cli.main()
+
+
 """Main script for the autogpt package."""
 import logging
 
@@ -71,12 +77,4 @@
         system_prompt=system_prompt,
         triggering_prompt=triggering_prompt,
     )
-    agent.start_interaction_loop()
-
-=======
-"""Auto-GPT: A GPT powered AI Assistant"""
-import autogpt.cli
->>>>>>> 8020eaa2
-
-if __name__ == "__main__":
-    autogpt.cli.main()+    agent.start_interaction_loop()